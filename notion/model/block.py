from typing import List, Optional, Union

from notion.model.common import NotionObjectBase


# ---------------------------------------------------------------------------
# Base Class
# ---------------------------------------------------------------------------


class Block(NotionObjectBase):
    @property
    def type(self) -> str:
        return type_name_from_object(self)

    @property
    def has_children(self) -> bool:
        return self._data["has_children"]

    def delete(self):
        self._data = self._client.delete_block(self.id)


# ---------------------------------------------------------------------------
# Utils
# ---------------------------------------------------------------------------


def type_name_from_object(object) -> str:
    type_name = {
        ChildPage: "child_page",
        Paragraph: "paragraph",
        HeadingOne: "heading_1",
        HeadingTwo: "heading_2",
        HeadingThree: "heading_3",
        Quote: "quote",
        Callout: "callout",
        Code: "code",
        Divider: "divider",
        Bookmark: "bookmark",
        Image: "image",
        BulletedListItem: "bulleted_list_item",
        NumberedListItem: "numbered_list_item",
        ToDo: "to_do",
        Toggle: "toggle",
        TableOfContents: "table_of_contents",
        Breadcrumb: "breadcrumb",
<<<<<<< HEAD
        Equation: "equation",
        Video: "video",
        File: "file",
        PDF: "pdf",
=======
        LinkPreview: "link_preview",
>>>>>>> 0c0864ba
    }.get(type(object))
    if type_name is None:
        raise TypeError(f"Block type {str(type(object))!r} is not supported by Notion.")
    return type_name


def block_class_from_type_name(type_name: str) -> Block:
    type_class = {
        "child_page": ChildPage,
        "paragraph": Paragraph,
        "heading_1": HeadingOne,
        "heading_2": HeadingTwo,
        "heading_3": HeadingThree,
        "quote": Quote,
        "bulleted_list_item": BulletedListItem,
        "numbered_list_item": NumberedListItem,
        "to_do": ToDo,
        "toggle": Toggle,
        "table_of_contents": TableOfContents,
        "breadcrumb": Breadcrumb,
<<<<<<< HEAD
        "equation": Equation,
        "video": Video,
        "file": File,
        "pdf": PDF,
=======
        "link_preview": LinkPreview,
>>>>>>> 0c0864ba
    }.get(type_name)

    if type_class is None:
        raise TypeError(f"Block type {type_name!r} does not exist.")
    return type_class


# ---------------------------------------------------------------------------
# Mixins
# ---------------------------------------------------------------------------


class ChildrenMixin:
    @property
    def children(self) -> list:
        return [
            block_class_from_type_name(data["type"])(client=self._client, data=data)
            for data in self._client.retrieve_block_children(self.id)["results"]
        ]

    def append_children(self, children: Union[dict, List[dict]]):
        """Append blocks or pages to a parent.

        TODO: Instead of appending items one by one, batch blocks to be more efficient.
        """
        if not isinstance(children, list):
            children = [children]

        res = []
        for child in children:
            c = child._data
            object_name = c["object"]
            if object_name == "block":
                append_results = self._client.append_block_children(self.id, [c])
                new_block = append_results["results"][0]
                child._data = new_block
                child._client = self._client
                res.append(new_block)
            elif object_name == "page":
                # TODO Also support database_id
                c["parent"] = {"type": "page_id", "page_id": self.id}
                res.append(self._client.create_page(c))
            else:
                raise TypeError(
                    f"Appending objects of type {object_name} is not supported."
                )

        return res

    def delete(self):
        # Apparently all children must be deleted first, before the block itself can be deleted.
        for child in self.children:
            child.delete()

        super().delete()


class RichTextMixin:
    @property
    def text(self) -> str:
        return self._data[self.type]["rich_text"][0]["text"]["content"]

    @text.setter
    def text(self, new_text: str):
        new_data = self._client.update_block(
            self.id, {self.type: {"rich_text": [{"text": {"content": new_text}}]}}
        )
        self._data = new_data


class ColorMixin:
    @property
    def color(self) -> str:
        return self._data[self.type]["color"]

    @color.setter
    def color(self, new_color: str):
        new_data = self._client.update_block(self.id, {self.type: {"color": new_color}})
        self._data = new_data


class UrlMixin:
    @property
    def url(self) -> str:
        return self._data[self.type]["url"]

    @url.setter
    def url(self, new_url: str) -> str:
        new_data = self._client.update_block(self.id, {self.type: {"url": new_url}})
        self._data = new_data


class CaptionMixin:
    @property
    def caption(self) -> str:
        caption_data = self._data[self.type]["caption"]
        if not caption_data:
            return None

        return caption_data[0]["text"]["content"]

    @caption.setter
    def caption(self, new_caption: str):
        new_data = self._client.update_block(
            self.id, {self.type: {"caption": [{"text": {"content": new_caption}}]}}
        )
        self._data = new_data


class IconMixin:
    @property
    def icon(self) -> Optional[str]:
        "TODO: Implement setter"
        icon_dict = self._data[self.type].get("icon")
        if icon_dict is None:
            return None
        elif "emoji" in icon_dict:
            return icon_dict["emoji"]
        else:
            raise NotImplementedError("`File Object` icons are not implemented yet.")

    @icon.setter
    def icon(self, new_icon: str):
        new_data = self._client.update_block(
            self.id, {self.type: {"icon": {"emoji": new_icon}}}
        )
        self._data = new_data


class ExternalFileMixin:
    @property
    def url(self) -> str:
        return self._data[self.type]["external"]["url"]

    @url.setter
    def url(self, new_url: str) -> str:
        new_data = self._client.update_block(
            self.id, {self.type: {"external": {"url": new_url}}}
        )
        self._data = new_data


# ---------------------------------------------------------------------------
# Notion Block Implementations
# ---------------------------------------------------------------------------


class ChildPage(Block):
    """A page contained in another page.

    From the Notion docs (https://developers.notion.com/docs/working-with-page-content#modeling-content-as-blocks):
        When a child page appears inside another page, it's represented as a `child_page` block, which does not have children.
        You should think of this as a reference to the page block.
    """

    @property
    def title(self) -> str:
        # return self._data["child_page"]["title"]
        return self._data[self.type]["title"]

    @property
    def parent(self):
        """Get the parent of the page.

        Since the ChildPage data itself does not contain the `parent` property, the full page must be retrieved first.
        """
        full_page = self._client.get_page(self.id)
        return full_page.parent

    def delete(self):
        """Delete the ChildPage.

        Needs to be overwritten to use the `delete_page` endpoint instead of `delete_block`.
        """
        deletion_result = self._client.delete_page(self.id)
        self._data["archived"] = deletion_result["archived"]


class RichText(Block, RichTextMixin):
    def __init__(self, text: str = None, data=None, client=None) -> None:
        if not data:
            data = {
                "object": "block",
                "type": self.type,
                self.type: {"rich_text": [{"type": "text", "text": {"content": text}}]},
            }

        super().__init__(data, client)


class Paragraph(RichText):
    def __init__(self, text: str = None, data=None, client=None) -> None:
        super().__init__(text, data, client)


class HeadingOne(RichText):
    def __init__(self, text: str = None, data=None, client=None) -> None:
        super().__init__(text, data, client)


class HeadingTwo(RichText):
    def __init__(self, text: str = None, data=None, client=None) -> None:
        super().__init__(text, data, client)


class HeadingThree(RichText):
    def __init__(self, text: str = None, data=None, client=None) -> None:
        super().__init__(text, data, client)


class Quote(RichText):
    def __init__(self, text: str = None, data=None, client=None) -> None:
        super().__init__(text, data, client)


class Callout(RichText, IconMixin, ChildrenMixin, ColorMixin):
    """A Notion Callout block.

    See docs: https://developers.notion.com/reference/block#callout-blocks
    TODO: Add support for `File Object` icons.
    """

    def __init__(
        self,
        text: str = None,
        icon: str = None,
        color: str = "default",
        children: List[Block] = None,
        data: dict = None,
        client=None,
    ):
        if not data:
            data = {
                "object": "block",
                "type": self.type,
                self.type: {
                    "rich_text": [{"type": "text", "text": {"content": text}}],
                    "icon": {"emoji": icon} if icon else None,
                    "color": color,
                    "children": [block._data for block in children] if children else [],
                },
            }
        super().__init__(data=data, client=client)


CODE_BLOCK_LANGUAGES = [
    "abap",
    "arduino",
    "bash",
    "basic",
    "c",
    "clojure",
    "coffeescript",
    "c++",
    "c#",
    "css",
    "dart",
    "diff",
    "docker",
    "elixir",
    "elm",
    "erlang",
    "flow",
    "fortran",
    "f#",
    "gherkin",
    "glsl",
    "go",
    "graphql",
    "groovy",
    "haskell",
    "html",
    "java",
    "javascript",
    "json",
    "julia",
    "kotlin",
    "latex",
    "less",
    "lisp",
    "livescript",
    "lua",
    "makefile",
    "markdown",
    "markup",
    "matlab",
    "mermaid",
    "nix",
    "objective-c",
    "ocaml",
    "pascal",
    "perl",
    "php",
    "plain text",
    "powershell",
    "prolog",
    "protobuf",
    "python",
    "r",
    "reason",
    "ruby",
    "rust",
    "sass",
    "scala",
    "scheme",
    "scss",
    "shell",
    "sql",
    "swift",
    "typescript",
    "vb.net",
    "verilog",
    "vhdl",
    "visual basic",
    "webassembly",
    "xml",
    "yaml",
    "java/c/c++/c#",
]


class Code(RichText, CaptionMixin):
    """A Notion Code block.

    See docs: https://developers.notion.com/reference/block#code-blocks
    """

    @staticmethod
    def _check_language_is_valid(language: str):
        if language not in CODE_BLOCK_LANGUAGES:
            raise ValueError(
                f"Language {language!r} is not supported by Notion Code blocks."
            )

    def __init__(
        self,
        text: str = None,
        caption: str = None,
        language: str = "plain text",
        data: dict = None,
        client=None,
    ):
        Code._check_language_is_valid(language)

        if not data:
            data = {
                "object": "block",
                "type": self.type,
                self.type: {
                    "rich_text": [{"type": "text", "text": {"content": text}}],
                    "language": language,
                },
            }
            if caption is not None:
                data[self.type]["caption"] = [
                    {"type": "text", "text": {"content": caption}}
                ]

        super().__init__(data=data, client=client)

    @property
    def language(self) -> str:
        return self._data[self.type]["language"]

    @language.setter
    def language(self, new_language: str) -> str:
        Code._check_language_is_valid(new_language)

        new_data = self._client.update_block(
            self.id, {self.type: {"language": new_language}}
        )
        self._data = new_data


class Divider(Block):
    def __init__(self, data: dict = None, client=None):
        if not data:
            data = {
                "object": "block",
                "type": self.type,
                self.type: {},
            }

        super().__init__(data=data, client=client)


class Bookmark(Block, UrlMixin, CaptionMixin):
    def __init__(
        self, url: str = None, caption: str = None, data: dict = None, client=None
    ):
        if not data:
            caption_data = [{"text": {"content": caption}}] if caption else []
            data = {
                "object": "block",
                "type": self.type,
                self.type: {"url": url, "caption": caption_data},
            }

        super().__init__(data=data, client=client)


class Image(Block, ExternalFileMixin):
    """A Notion Image block.

    See docs: https://developers.notion.com/reference/block#image-blocks
    """

    def __init__(self, url: str = None, data: dict = None, client=None):
        if not data:
            data = {
                "object": "block",
                "type": self.type,
                self.type: {"external": {"url": url}},
            }

        super().__init__(data=data, client=client)


class BulletedListItem(Block, RichTextMixin, ColorMixin, ChildrenMixin):
    """A Notion BulletedListItem block.

    See docs: https://developers.notion.com/reference/block#bulleted-list-item-blocks
    """

    def __init__(
        self, text: str = None, color: str = "default", data: dict = None, client=None
    ):
        if not data:
            data = {
                "object": "block",
                "type": self.type,
                self.type: {
                    "rich_text": [{"type": "text", "text": {"content": text}}],
                    "color": color,
                },
            }

        super().__init__(data=data, client=client)


class NumberedListItem(Block, RichTextMixin, ColorMixin, ChildrenMixin):
    """A Notion NumberedListItem block.

    See docs: https://developers.notion.com/reference/block#numbered-list-item-blocks
    """

    def __init__(
        self, text: str = None, color: str = "default", data: dict = None, client=None
    ):
        if not data:
            data = {
                "object": "block",
                "type": self.type,
                self.type: {
                    "rich_text": [{"type": "text", "text": {"content": text}}],
                    "color": color,
                },
            }

        super().__init__(data=data, client=client)


class ToDo(Block, RichTextMixin, ColorMixin, ChildrenMixin):
    """A Notion ToDo block.

    See docs: https://developers.notion.com/reference/block#to-do-blocks
    """

    def __init__(
        self,
        text: str = None,
        checked: bool = False,
        color: str = "default",
        data: dict = None,
        client=None,
    ):
        if not data:
            data = {
                "object": "block",
                "type": self.type,
                self.type: {
                    "rich_text": [{"type": "text", "text": {"content": text}}],
                    "checked": checked,
                    "color": color,
                },
            }

        super().__init__(data=data, client=client)

    @property
    def checked(self) -> bool:
        return self._data[self.type]["checked"]

    @checked.setter
    def checked(self, new_checked: bool):
        new_data = self._client.update_block(
            self.id, {self.type: {"checked": new_checked}}
        )
        self._data = new_data

    def check(self):
        self.checked = True

    def uncheck(self):
        self.checked = False

    def toggle_check(self):
        if self.checked:
            self.uncheck()
        else:
            self.check()

    def check_all(self):
        """Checks an ToDo block and all of its children.

        Limitation: If the hierarchy is like ToDo -> BulletedListItem -> ToDo, the checking doesn't work.
        """
        self.check()
        for child in self.children:
            if isinstance(child, ToDo):
                child.check_all()

    def uncheck_all(self):
        """Unchecks an ToDo block and all of its children.

        Limitation: If the hierarchy is like ToDo -> BulletedListItem -> ToDo, the checking doesn't work.
        """
        self.uncheck()
        for child in self.children:
            if isinstance(child, ToDo):
                child.uncheck_all()


class Toggle(Block, RichTextMixin, ColorMixin, ChildrenMixin):
    """A Notion Toggle block.

    See docs: https://developers.notion.com/reference/block#toggle-blocks
    """

    def __init__(
        self,
        text: str = None,
        color: str = "default",
        data: dict = None,
        client=None,
    ):
        if not data:
            data = {
                "object": "block",
                "type": self.type,
                self.type: {
                    "rich_text": [{"type": "text", "text": {"content": text}}],
                    "color": color,
                },
            }

        super().__init__(data=data, client=client)


class TableOfContents(Block, ColorMixin):

    """A Notion Table Of Contents block.

    See docs: https://developers.notion.com/reference/block#table-of-contents-blocks
    """

    def __init__(
        self,
        color: str = "default",
        data: dict = None,
        client=None,
    ):
        if not data:
            data = {
                "object": "block",
                "type": self.type,
                self.type: {
                    "color": color,
                },
            }

        super().__init__(data=data, client=client)


class Breadcrumb(Block):

    """A Notion Breadcrumb block.

    See docs: https://developers.notion.com/reference/block#breadcrumb-blocks
    """

    def __init__(
        self,
        data: dict = None,
        client=None,
    ):
        if not data:
            data = {
                "object": "block",
                "type": self.type,
                self.type: {},
            }

        super().__init__(data=data, client=client)


<<<<<<< HEAD
class Equation(Block):
    """A Notion Equation block.

    See docs: https://developers.notion.com/reference/block#equation-blocks
    """

    def __init__(
        self,
        expression: str = None,
        data: dict = None,
        client=None,
    ):
        if not data:
            data = {
                "object": "block",
                "type": self.type,
                self.type: {"expression": expression},
            }

        super().__init__(data=data, client=client)

    @property
    def expression(self) -> str:
        return self._data[self.type]["expression"]

    @expression.setter
    def expression(self, new_expression: str) -> str:
        new_data = self._client.update_block(
            self.id, {self.type: {"expression": new_expression}}
        )
        self._data = new_data


class Video(Block, ExternalFileMixin):
    """A Notion Video block.

    See docs: https://developers.notion.com/reference/block#video-blocks
    """

    def __init__(self, url: str = None, data: dict = None, client=None):
        if not data:
            data = {
                "object": "block",
                "type": self.type,
                self.type: {"external": {"url": url}},
            }

        super().__init__(data=data, client=client)


class File(Block, ExternalFileMixin, CaptionMixin):
    """A Notion File block.

    See docs: https://developers.notion.com/reference/block#file-blocks
    """

    def __init__(
        self, url: str = None, caption: str = None, data: dict = None, client=None
    ):
        if not data:
            caption_data = [{"text": {"content": caption}}] if caption else []
            data = {
                "object": "block",
                "type": self.type,
                self.type: {"external": {"url": url}, "caption": caption_data},
            }

        super().__init__(data=data, client=client)


class PDF(Block, ExternalFileMixin):
    """A Notion PDF block.

    See docs: https://developers.notion.com/reference/block#pdf-blocks
    """

    def __init__(self, url: str = None, data: dict = None, client=None):
        if not data:
            data = {
                "object": "block",
                "type": self.type,
                self.type: {"external": {"url": url}},
            }

        super().__init__(data=data, client=client)
=======
class LinkPreview(Block, UrlMixin):
    """A Notion LinkPreview block.

    NOTE: The link_preview block will only be returned as part of a response. It cannot be created via the API.
    See docs: https://developers.notion.com/reference/block#link-preview-blocks
    """

    def __init__(self, data: dict = None, client=None):
        super().__init__(data=data, client=client)

    @UrlMixin.url.setter
    def url(self, new_url):
        raise TypeError(
            "LinkPreview blocks will only be returned as part of a response. It cannot be created via the API."
        )
>>>>>>> 0c0864ba
<|MERGE_RESOLUTION|>--- conflicted
+++ resolved
@@ -45,14 +45,11 @@
         Toggle: "toggle",
         TableOfContents: "table_of_contents",
         Breadcrumb: "breadcrumb",
-<<<<<<< HEAD
         Equation: "equation",
         Video: "video",
         File: "file",
         PDF: "pdf",
-=======
         LinkPreview: "link_preview",
->>>>>>> 0c0864ba
     }.get(type(object))
     if type_name is None:
         raise TypeError(f"Block type {str(type(object))!r} is not supported by Notion.")
@@ -73,14 +70,11 @@
         "toggle": Toggle,
         "table_of_contents": TableOfContents,
         "breadcrumb": Breadcrumb,
-<<<<<<< HEAD
         "equation": Equation,
         "video": Video,
         "file": File,
         "pdf": PDF,
-=======
         "link_preview": LinkPreview,
->>>>>>> 0c0864ba
     }.get(type_name)
 
     if type_class is None:
@@ -687,7 +681,6 @@
         super().__init__(data=data, client=client)
 
 
-<<<<<<< HEAD
 class Equation(Block):
     """A Notion Equation block.
 
@@ -773,7 +766,8 @@
             }
 
         super().__init__(data=data, client=client)
-=======
+
+
 class LinkPreview(Block, UrlMixin):
     """A Notion LinkPreview block.
 
@@ -789,4 +783,3 @@
         raise TypeError(
             "LinkPreview blocks will only be returned as part of a response. It cannot be created via the API."
         )
->>>>>>> 0c0864ba
